/** \copyright
 * Copyright (c) 2019, Mike Dunston
 * All rights reserved.
 *
 * Redistribution and use in source and binary forms, with or without
 * modification, are  permitted provided that the following conditions are met:
 *
 *  - Redistributions of source code must retain the above copyright notice,
 *    this list of conditions and the following disclaimer.
 *
 *  - Redistributions in binary form must reproduce the above copyright notice,
 *    this list of conditions and the following disclaimer in the documentation
 *    and/or other materials provided with the distribution.
 *
 * THIS SOFTWARE IS PROVIDED BY THE COPYRIGHT HOLDERS AND CONTRIBUTORS "AS IS"
 * AND ANY EXPRESS OR IMPLIED WARRANTIES, INCLUDING, BUT NOT LIMITED TO, THE
 * IMPLIED WARRANTIES OF MERCHANTABILITY AND FITNESS FOR A PARTICULAR PURPOSE
 * ARE DISCLAIMED. IN NO EVENT SHALL THE COPYRIGHT HOLDER OR CONTRIBUTORS BE
 * LIABLE FOR ANY DIRECT, INDIRECT, INCIDENTAL, SPECIAL, EXEMPLARY, OR
 * CONSEQUENTIAL DAMAGES (INCLUDING, BUT NOT LIMITED TO, PROCUREMENT OF
 * SUBSTITUTE GOODS OR SERVICES; LOSS OF USE, DATA, OR PROFITS; OR BUSINESS
 * INTERRUPTION) HOWEVER CAUSED AND ON ANY THEORY OF LIABILITY, WHETHER IN
 * CONTRACT, STRICT LIABILITY, OR TORT (INCLUDING NEGLIGENCE OR OTHERWISE)
 * ARISING IN ANY WAY OUT OF THE USE OF THIS SOFTWARE, EVEN IF ADVISED OF THE
 * POSSIBILITY OF SUCH DAMAGE.
 *
 * \file Esp32WiFiManager.cxx
 *
 * ESP32 WiFi Manager
 *
 * @author Mike Dunston
 * @date 4 February 2019
 */

<<<<<<< HEAD
// Ensure we only compile this code for the ESP32
#ifdef ESP_PLATFORM
=======
// Ensure we only compile this code on ESP32 MCUs
#ifdef ESP32
>>>>>>> aabe3c2a

#include "Esp32WiFiManager.hxx"
#include "openlcb/SimpleStack.hxx"
#include "openlcb/TcpDefs.hxx"
#include "os/MDNS.hxx"
#include "utils/FdUtils.hxx"
#include "utils/format_utils.hxx"
#include "utils/SocketClient.hxx"
#include "utils/SocketClientParams.hxx"

#include <esp_log.h>
#include <esp_sntp.h>
#include <esp_system.h>
#include <esp_wifi.h>
#include <lwip/dns.h>
#include <mdns.h>

// ESP-IDF v4+ has a slightly different directory structure to previous
// versions.
#include <dhcpserver/dhcpserver.h>
#include <esp_event.h>
#include <esp_private/wifi.h>

#if defined(CONFIG_IDF_TARGET_ESP32S2)
#include <esp32s2/rom/crc.h>
#elif defined(CONFIG_IDF_TARGET_ESP32C3)
#include <esp32c3/rom/crc.h>
#elif defined(CONFIG_IDF_TARGET_ESP32S3)
#include <esp32s3/rom/crc.h>
#else // default to ESP32
#include <esp32/rom/crc.h>
#endif // CONFIG_IDF_TARGET
#include <stdint.h>

using openlcb::NodeID;
using openlcb::SimpleCanStackBase;
using openlcb::TcpAutoAddress;
using openlcb::TcpClientConfig;
using openlcb::TcpClientDefaultParams;
using openlcb::TcpDefs;
using openlcb::TcpManualAddress;
using std::string;
using std::unique_ptr;

#ifndef ESP32_WIFIMGR_SOCKETPARAMS_LOG_LEVEL
/// Allows setting the log level for mDNS related log messages from 
/// @ref DefaultSocketClientParams.
#define ESP32_WIFIMGR_SOCKETPARAMS_LOG_LEVEL INFO
#endif

#ifndef ESP32_WIFIMGR_MDNS_LOOKUP_LOG_LEVEL
/// Allows setting the log level for mDNS results in the @ref mdns_lookup
/// method.
#define ESP32_WIFIMGR_MDNS_LOOKUP_LOG_LEVEL INFO
#endif

// Start of global namespace block.

// These must be declared *OUTSIDE* the openmrn_arduino namespace in order to
// be visible in the MDNS.cxx code.

/// Advertises an mDNS service name. This is a hook point for the MDNS class
/// and is used as part of the Esp32 WiFi HUB support.
void mdns_publish(const char *name, const char *service, uint16_t port);

/// Removes advertisement of an mDNS service name.
void mdns_unpublish(const char *name, const char *service);

/// Splits a service name since the ESP32 mDNS library requires the service
/// name and service protocol to be passed in individually.
///
/// @param service_name is the service name to be split.
/// @param protocol_name is the protocol portion of the service name.
///
/// Note: service_name *WILL* be modified by this call.
void split_mdns_service_name(string *service_name, string *protocol_name);

// End of global namespace block.

namespace openmrn_arduino
{
// When running on a unicore (ESP32-S2 or ESP32-C3) use a lower priority so the
// task will run in co-op mode with loop. When running on a multi-core SoC we
// can use a higher priority for the background task.
#if CONFIG_FREERTOS_UNICORE
/// Priority for the task performing the mdns lookups, connections for the
/// wifi uplink and any other background tasks needed by the wifi manager.
static constexpr UBaseType_t EXECUTOR_TASK_PRIORITY = 1;
#else // multi-core
/// Priority for the task performing the mdns lookups, connections for the
/// wifi uplink and any other background tasks needed by the wifi manager.
static constexpr UBaseType_t EXECUTOR_TASK_PRIORITY = 3;
#endif // CONFIG_FREERTOS_UNICORE

/// Stack size for the background task executor.
static constexpr uint32_t EXECUTOR_TASK_STACK_SIZE = 5120L;

/// Interval at which to check the WiFi connection status.
static constexpr uint32_t WIFI_CONNECT_CHECK_INTERVAL_SEC = 5;

/// Interval at which to check if the GcTcpHub has started or not.
static constexpr uint32_t HUB_STARTUP_DELAY_USEC = MSEC_TO_USEC(50);

/// Interval at which to check if the WiFi task has shutdown or not.
static constexpr uint32_t TASK_SHUTDOWN_DELAY_USEC = MSEC_TO_USEC(1);

/// Bit designator for wifi_status_event_group which indicates we are connected
/// to the SSID.
static constexpr int WIFI_CONNECTED_BIT = BIT0;

/// Bit designator for wifi_status_event_group which indicates we have an IPv4
/// address assigned.
static constexpr int WIFI_GOTIP_BIT = BIT1;

/// Allow up to 36 checks to see if we have connected to the SSID and
/// received an IPv4 address. This allows up to ~3 minutes for the entire
/// process to complete, in most cases this should be complete in under 30
/// seconds.
static constexpr uint8_t MAX_CONNECTION_CHECK_ATTEMPTS = 36;

/// Adapter class to load/store configuration via CDI
class Esp32SocketParams : public DefaultSocketClientParams
{
public:
    Esp32SocketParams(
        int fd, const TcpClientConfig<TcpClientDefaultParams> &cfg)
        : configFd_(fd)
        , cfg_(cfg)
    {
        // set the parameters on the parent class, all others are loaded
        // on-demand.
        mdnsService_ = cfg_.auto_address().service_name().read(configFd_);
        staticHost_ = cfg_.manual_address().ip_address().read(configFd_);
        staticPort_ = CDI_READ_TRIMMED(cfg_.manual_address().port, configFd_);
    }

    /// @return search mode for how to locate the server.
    SocketClientParams::SearchMode search_mode() override
    {
        return (SocketClientParams::SearchMode)CDI_READ_TRIMMED(cfg_.search_mode, configFd_);
    }

    /// @return null or empty string if any mdns server is okay to connect
    /// to. If nonempty, then only an mdns server will be chosen that has the
    /// specific host name.
    string mdns_host_name() override
    {
        return cfg_.auto_address().host_name().read(configFd_);
    }

    /// @return true if first attempt should be to connect to
    /// last_host_name:last_port.
    bool enable_last() override
    {
        return CDI_READ_TRIMMED(cfg_.reconnect, configFd_);
    }

    /// @return the last successfully used IP address, as dotted
    /// decimal. Nullptr or empty if no successful connection has ever been
    /// made.
    string last_host_name() override
    {
        return cfg_.last_address().ip_address().read(configFd_);
    }

    /// @return the last successfully used port number.
    int last_port() override
    {
        return CDI_READ_TRIMMED(cfg_.last_address().port, configFd_);
    }

    /// Stores the last connection details for use when reconnect is enabled.
    ///
    /// @param hostname is the hostname that was connected to.
    /// @param port is the port that was connected to.
    void set_last(const char *hostname, int port) override
    {
        cfg_.last_address().ip_address().write(configFd_, hostname);
        cfg_.last_address().port().write(configFd_, port);
    }

    void log_message(LogMessage id, const string &arg) override
    {
        switch (id)
        {
            case CONNECT_RE:
                LOG(INFO, "[Uplink] Reconnecting to %s.", arg.c_str());
                break;
            case MDNS_SEARCH:
                LOG(ESP32_WIFIMGR_SOCKETPARAMS_LOG_LEVEL,
                    "[Uplink] Starting mDNS searching for %s.",
                    arg.c_str());
                break;
            case MDNS_NOT_FOUND:
                LOG(ESP32_WIFIMGR_SOCKETPARAMS_LOG_LEVEL,
                    "[Uplink] mDNS search failed.");
                break;
            case MDNS_FOUND:
                LOG(ESP32_WIFIMGR_SOCKETPARAMS_LOG_LEVEL,
                    "[Uplink] mDNS search succeeded.");
                break;
            case CONNECT_MDNS:
                LOG(INFO, "[Uplink] mDNS connecting to %s.", arg.c_str());
                break;
            case CONNECT_MANUAL:
                LOG(INFO, "[Uplink] Connecting to %s.", arg.c_str());
                break;
            case CONNECT_FAILED_SELF:
                LOG(ESP32_WIFIMGR_SOCKETPARAMS_LOG_LEVEL,
                    "[Uplink] Rejecting attempt to connect to localhost.");
                break;
            case CONNECTION_LOST:
                LOG(INFO, "[Uplink] Connection lost.");
                break;
            default:
                // ignore the message
                break;
        }
    }

    /// @return true if we should actively skip connections that happen to
    /// match our own IP address.
    bool disallow_local() override
    {
        return true;
    }

private:
    const int configFd_;
    const TcpClientConfig<TcpClientDefaultParams> cfg_;
};

// With this constructor being used the Esp32WiFiManager will manage the
// WiFi connection, mDNS system and the hostname of the ESP32.
Esp32WiFiManager::Esp32WiFiManager(const char *station_ssid
    , const char *station_password, openlcb::SimpleStackBase *stack
    , const WiFiConfiguration &cfg, wifi_mode_t wifi_mode
    , uint8_t connection_mode, const char *hostname_prefix
    , const char *sntp_server, const char *timezone, bool sntp_enabled
    , uint8_t softap_channel, wifi_auth_mode_t softap_auth_mode
    , const char *softap_ssid, const char *softap_password)
    : DefaultConfigUpdateListener(), Service(&executor_)
    , hostname_(hostname_prefix)
    , ssid_(station_ssid), password_(station_password), cfg_(cfg)
    , stack_(stack), wifiMode_(wifi_mode), softAPChannel_(softap_channel)
    , softAPAuthMode_(softap_auth_mode), softAPName_(softap_ssid)
    , softAPPassword_(softap_password), sntpEnabled_(sntp_enabled)
    , sntpServer_(sntp_server), timeZone_(timezone)
    , connectionMode_(connection_mode)
{
    // Extend the capacity of the hostname to make space for the node-id and
    // underscore.
    hostname_.reserve(MAX_HOSTNAME_LENGTH);

    // Generate the hostname for the ESP32 based on the provided node id.
    // node_id : 0x050101011425
    // hostname_ : esp32_050101011425
    NodeID node_id = stack_->node()->node_id();
    hostname_.append(uint64_to_string_hex(node_id, 0));

    // The maximum length hostname for the ESP32 is 32 characters so truncate
    // when necessary. Reference to length limitation:
    // https://github.com/espressif/esp-idf/blob/master/components/tcpip_adapter/include/tcpip_adapter.h#L611
    if (hostname_.length() > MAX_HOSTNAME_LENGTH)
    {
        LOG(WARNING, "ESP32 hostname is too long, original hostname:%s",
            hostname_.c_str());
        hostname_.resize(MAX_HOSTNAME_LENGTH);
        LOG(WARNING, "truncated hostname:%s", hostname_.c_str());
    }

    // Release any extra capacity allocated for the hostname.
    hostname_.shrink_to_fit();
}

Esp32WiFiManager::~Esp32WiFiManager()
{
    // Remove our event listeners from the event loop, note that we do not stop
    // the event loop.
    esp_event_handler_unregister(WIFI_EVENT, ESP_EVENT_ANY_ID
                               , &Esp32WiFiManager::process_idf_event);
    esp_event_handler_unregister(IP_EVENT, ESP_EVENT_ANY_ID
                               , &Esp32WiFiManager::process_idf_event);

    // shutdown the background task executor.
    executor_.shutdown();

    // cleanup event group
    vEventGroupDelete(wifiStatusEventGroup_);

    // cleanup internal vectors/maps
    ssidScanResults_.clear();
    mdnsDeferredPublish_.clear();
}

void Esp32WiFiManager::display_configuration()
{
    static const char * const wifiModes[] =
    {
        "Off",
        "Station Only",
        "SoftAP Only",
        "Station and SoftAP",
        "Unknown"
    };

    LOG(INFO, "[WiFi] Configuration Settings:");
    LOG(INFO, "[WiFi] Mode:%s (%d)", wifiModes[wifiMode_], wifiMode_);
    LOG(INFO, "[WiFi] Station SSID:'%s'", ssid_.c_str());
    LOG(INFO, "[WiFi] SoftAP SSID:'%s'", softAPName_.c_str());
    LOG(INFO, "[WiFi] Hostname:%s", hostname_.c_str());
    LOG(INFO, "[WiFi] SNTP Enabled:%s, Server:%s, TimeZone:%s",
        sntpEnabled_ ? "true" : "false", sntpServer_.c_str(),
        timeZone_.c_str());
}

#ifndef CONFIG_FREERTOS_UNICORE
/// Entrypoint for Esp32WiFiManager Executor thread when running on an ESP32
/// with more than one core.
///
/// @param param @ref Executor to be started.
static void thread_entry(void *param)
{
    // donate our task to the executor.
    static_cast<Executor<1> *>(param)->thread_body();
    vTaskDelete(nullptr);
}
#endif // !CONFIG_FREERTOS_UNICORE

ConfigUpdateListener::UpdateAction Esp32WiFiManager::apply_configuration(
    int fd, bool initial_load, BarrierNotifiable *done)
{
    AutoNotify n(done);
    LOG(VERBOSE, "Esp32WiFiManager::apply_configuration(%d, %d)", fd,
        initial_load);

    // Cache the fd for later use by the wifi background task.
    configFd_ = fd;

    // always load the connection mode.
    connectionMode_ = CDI_READ_TRIMMED(cfg_.connection_mode, fd);

    // Load the CDI entry into memory to do an CRC32 check against our last
    // loaded configuration so we can avoid reloading configuration when there
    // are no interesting changes.
    unique_ptr<uint8_t[]> crcbuf(new uint8_t[cfg_.size()]);

    // If we are unable to seek to the right position in the persistent storage
    // give up and request a reboot.
    if (lseek(fd, cfg_.offset(), SEEK_SET) != cfg_.offset())
    {
        LOG_ERROR("lseek failed to reset fd offset, REBOOT_NEEDED");
        return ConfigUpdateListener::UpdateAction::REBOOT_NEEDED;
    }

    // Read the full configuration to the buffer for crc check.
    FdUtils::repeated_read(fd, crcbuf.get(), cfg_.size());

    // Calculate CRC32 from the loaded buffer.
    uint32_t configCrc32 = crc32_le(0, crcbuf.get(), cfg_.size());
    LOG(VERBOSE, "existing config CRC32:%" PRIu32 ", new CRC32:%" PRIu32,
        configCrc32_, configCrc32);

    if (initial_load)
    {
        // If we have more than one core start the Executor on the APP CPU (1)
        // since the main OpenMRN Executor normally will run on the PRO CPU (0)
#ifndef CONFIG_FREERTOS_UNICORE
        xTaskCreatePinnedToCore(&thread_entry,              // entry point
                                "Esp32WiFiConn",            // task name
                                EXECUTOR_TASK_STACK_SIZE,   // stack size
                                &executor_,                 // entry point arg
                                EXECUTOR_TASK_PRIORITY,     // priority
                                nullptr,                    // task handle
                                APP_CPU_NUM);               // cpu core
#else
        // start the background task executor since it will be used for any
        // callback notifications that arise from starting the network stack.
        executor_.start_thread(
            "Esp32WiFiConn", EXECUTOR_TASK_PRIORITY, EXECUTOR_TASK_STACK_SIZE);
#endif // !CONFIG_FREERTOS_UNICORE
    }
    else if (configCrc32 != configCrc32_)
    {
        // If a configuration change has been detected, wake up the wifi stack
        // so it can consume the change.
        wifiStackFlow_.notify();
    }

    // Store the calculated CRC-32 for future use when the apply_configuration
    // method is called to detect any configuration changes.
    configCrc32_ = configCrc32;

    // Inform the caller that the configuration has been updated as the wifi
    // task will reload the configuration as part of it's next wake up cycle.
    return ConfigUpdateListener::UpdateAction::UPDATED;
}

// Factory reset handler for the WiFiConfiguration CDI entry.
void Esp32WiFiManager::factory_reset(int fd)
{
    LOG(VERBOSE, "Esp32WiFiManager::factory_reset(%d)", fd);

    // General WiFi configuration settings.
    CDI_FACTORY_RESET(cfg_.sleep);
    // NOTE: this is not using CDI_FACTORY_RESET so consumers can provide a
    // default value as part of constructing the Esp32WiFiManager instance.
    cfg_.connection_mode().write(fd, connectionMode_);

    // Hub specific configuration settings.
    CDI_FACTORY_RESET(cfg_.hub().port);
    cfg_.hub().service_name().write(
        fd, TcpDefs::MDNS_SERVICE_NAME_GRIDCONNECT_CAN_TCP);

    // Node link configuration settings.
    CDI_FACTORY_RESET(cfg_.uplink().search_mode);
    CDI_FACTORY_RESET(cfg_.uplink().reconnect);

    // Node link manual configuration settings.
    cfg_.uplink().manual_address().ip_address().write(fd, "");
    CDI_FACTORY_RESET(cfg_.uplink().manual_address().port);

    // Node link automatic configuration settings.
    cfg_.uplink().auto_address().service_name().write(
        fd, TcpDefs::MDNS_SERVICE_NAME_GRIDCONNECT_CAN_TCP);
    cfg_.uplink().auto_address().host_name().write(fd, "");

    // Node link automatic last connected node address.
    cfg_.uplink().last_address().ip_address().write(fd, "");
    CDI_FACTORY_RESET(cfg_.uplink().last_address().port);

    // Reconnect to last connected node.
    CDI_FACTORY_RESET(cfg_.uplink().reconnect);
}

void Esp32WiFiManager::process_idf_event(void *arg, esp_event_base_t event_base
                                       , int32_t event_id, void *event_data)
{
    LOG(VERBOSE, "Esp32WiFiManager::process_idf_event(%s, %" PRIi32 ", %p)",
        event_base, event_id, event_data);
    if (event_base == WIFI_EVENT && event_id == WIFI_EVENT_STA_START)
    {
        Singleton<Esp32WiFiManager>::instance()->on_station_started();
    }
    else if (event_base == WIFI_EVENT && event_id == WIFI_EVENT_STA_CONNECTED)
    {
        Singleton<Esp32WiFiManager>::instance()->on_station_connected();
    }
    else if (event_base == WIFI_EVENT &&
             event_id == WIFI_EVENT_STA_DISCONNECTED)
    {
        Singleton<Esp32WiFiManager>::instance()->on_station_disconnected(
            static_cast<wifi_event_sta_disconnected_t *>(event_data)->reason);
    }
    else if (event_base == WIFI_EVENT && event_id == WIFI_EVENT_AP_START)
    {
        Singleton<Esp32WiFiManager>::instance()->on_softap_start();
    }
    else if (event_base == WIFI_EVENT && event_id == WIFI_EVENT_AP_STOP)
    {
        Singleton<Esp32WiFiManager>::instance()->on_softap_stop();
    }
    else if (event_base == WIFI_EVENT &&
             event_id == WIFI_EVENT_AP_STACONNECTED)
    {
        auto sta_data = static_cast<wifi_event_ap_staconnected_t *>(event_data);
        Singleton<Esp32WiFiManager>::instance()->on_softap_station_connected(
            sta_data->mac, sta_data->aid);
    }
    else if (event_base == WIFI_EVENT &&
             event_id == WIFI_EVENT_AP_STADISCONNECTED)
    {
        auto sta_data = static_cast<wifi_event_ap_staconnected_t *>(event_data);
        Singleton<Esp32WiFiManager>::instance()->on_softap_station_disconnected(
            sta_data->mac, sta_data->aid);
    }
    else if (event_base == WIFI_EVENT && event_id == WIFI_EVENT_SCAN_DONE)
    {
        auto scan_data = static_cast<wifi_event_sta_scan_done_t *>(event_data);
        Singleton<Esp32WiFiManager>::instance()->on_wifi_scan_completed(
            scan_data->status, scan_data->number);
    }
    else if (event_base == IP_EVENT && event_id == IP_EVENT_STA_GOT_IP)
    {
        ip_event_got_ip_t *data = static_cast<ip_event_got_ip_t *>(event_data);
        Singleton<Esp32WiFiManager>::instance()->on_station_ip_assigned(
            htonl(data->ip_info.ip.addr));
    }
    else if (event_base == IP_EVENT && event_id == IP_EVENT_STA_LOST_IP)
    {
        Singleton<Esp32WiFiManager>::instance()->on_station_ip_lost();
    }
}

// Adds a callback which will be called when the network is up.
void Esp32WiFiManager::register_network_up_callback(
    esp_network_up_callback_t callback)
{
    OSMutexLock l(&networkCallbacksLock_);
    networkUpCallbacks_.push_back(callback);
}

// Adds a callback which will be called when the network is down.
void Esp32WiFiManager::register_network_down_callback(
    esp_network_down_callback_t callback)
{
    OSMutexLock l(&networkCallbacksLock_);
    networkDownCallbacks_.push_back(callback);
}

// Adds a callback which will be called when the network is initializing.
void Esp32WiFiManager::register_network_init_callback(
    esp_network_init_callback_t callback)
{
    OSMutexLock l(&networkCallbacksLock_);
    networkInitCallbacks_.push_back(callback);
}

// Adds a callback which will be called when SNTP packets are processed.
void Esp32WiFiManager::register_network_time_callback(
    esp_network_time_callback_t callback)
{
    OSMutexLock l(&networkCallbacksLock_);
    networkTimeCallbacks_.push_back(callback);
}

// Shuts down the hub listener (if enabled and running) for this node.
void Esp32WiFiManager::stop_hub()
{
    auto stack = static_cast<openlcb::SimpleCanStackBase *>(stack_);
    stack->shutdown_tcp_hub_server();
}

// Creates a hub listener for this node after loading configuration details.
void Esp32WiFiManager::start_hub()
{
    hubServiceName_ = cfg_.hub().service_name().read(configFd_);
    uint16_t hub_port = CDI_READ_TRIMMED(cfg_.hub().port, configFd_);

<<<<<<< HEAD
    LOG(INFO, "[HUB] Starting TCP/IP listener on port %" PRIu16, hub_port);
=======
    LOG(INFO, "[Hub] Starting TCP/IP listener on port %d", hub_port);
>>>>>>> aabe3c2a
    auto stack = static_cast<openlcb::SimpleCanStackBase *>(stack_);
    stack->start_tcp_hub_server(hub_port);
    auto hub = stack->get_tcp_hub_server();

    // wait for the hub to complete it's startup tasks
    while (!hub->is_started())
    {
        usleep(HUB_STARTUP_DELAY_USEC);
    }
    mdns_publish(hubServiceName_, hub_port);
}

// Disconnects and shuts down the uplink connector socket if running.
void Esp32WiFiManager::stop_uplink()
{
    if (uplink_)
    {
        LOG(INFO, "[Uplink] Disconnecting from uplink.");
        uplink_->shutdown();
        uplink_.reset(nullptr);

        // Mark our cached notifiable as invalid
        uplinkNotifiable_ = nullptr;

        // force close the socket to ensure it is disconnected and cleaned up.
        ::close(uplinkFd_);
    }
}

// Creates an uplink connector socket that will automatically add the uplink to
// the node's hub.
void Esp32WiFiManager::start_uplink()
{
    unique_ptr<SocketClientParams> params(
        new Esp32SocketParams(configFd_, cfg_.uplink()));

    if (uplink_)
    {
        // If we already have an uplink, update the parameters it is using.
        uplink_->reset_params(std::move(params));
    }
    else
    {
        // create a new uplink and pass in the parameters.
        uplink_.reset(new SocketClient(stack_->service(), &executor_,
            &executor_, std::move(params),
            std::bind(&Esp32WiFiManager::on_uplink_created, this,
                std::placeholders::_1, std::placeholders::_2)));
    }
}

// Converts the passed fd into a GridConnect port and adds it to the stack.
void Esp32WiFiManager::on_uplink_created(int fd, Notifiable *on_exit)
{
    LOG(INFO, "[Uplink] Connected to hub, configuring GridConnect HubPort.");

    // stash the socket handle and notifiable for future use if we need to
    // clean up or re-establish the connection.
    uplinkFd_ = fd;
    uplinkNotifiable_ = on_exit;

    const bool use_select =
        (config_gridconnect_tcp_use_select() == CONSTANT_TRUE);

    // create the GridConnect port from the provided socket fd.
    // NOTE: this uses a local notifiable object instead of the provided
    // on_exit since it will be invalidated upon calling stop_uplink() which
    // may result in a crash or other undefined behavior.
    create_gc_port_for_can_hub(
        static_cast<openlcb::SimpleCanStackBase *>(stack_)->can_hub(),
        uplinkFd_, &uplinkNotifiableProxy_, use_select);

    // restart the stack to kick off alias allocation and send node init
    // packets.
    stack_->restart_stack();
}

// Enables the ESP-IDF wifi module logging at verbose level, will also set the
// sub-modules to verbose if they are available.
void Esp32WiFiManager::enable_esp_wifi_logging()
{
    esp_log_level_set("wifi", ESP_LOG_VERBOSE);

// arduino-esp32 1.0.2 uses ESP-IDF 3.2 which does not have these two methods
// in the headers, they are only available in ESP-IDF 3.3.
#if defined(WIFI_LOG_SUBMODULE_ALL)
    esp_wifi_internal_set_log_level(WIFI_LOG_VERBOSE);
    esp_wifi_internal_set_log_mod(
        WIFI_LOG_MODULE_ALL, WIFI_LOG_SUBMODULE_ALL, true);
#endif // WIFI_LOG_SUBMODULE_ALL
}

// Starts a background scan of SSIDs that can be seen by the ESP32.
void Esp32WiFiManager::start_ssid_scan(Notifiable *n)
{
    clear_ssid_scan_results();
    std::swap(ssidCompleteNotifiable_, n);
    // If there was a previous notifiable notify it now, there will be no
    // results but that should be fine since a new scan will be started.
    if (n)
    {
        n->notify();
    }
    // Start an active scan all channels, 120ms per channel (defaults)
    wifi_scan_config_t cfg;
    bzero(&cfg, sizeof(wifi_scan_config_t));
    // The boolean flag when set to false triggers an async scan.
    ESP_ERROR_CHECK(esp_wifi_scan_start(&cfg, false));
}

// Returns the number of SSIDs found in the last scan.
size_t Esp32WiFiManager::get_ssid_scan_result_count()
{
    OSMutexLock l(&ssidScanResultsLock_);
    return ssidScanResults_.size();
}

// Returns one SSID record from the last scan.
wifi_ap_record_t Esp32WiFiManager::get_ssid_scan_result(size_t index)
{
    OSMutexLock l(&ssidScanResultsLock_);
    wifi_ap_record_t record = wifi_ap_record_t();
    if (index < ssidScanResults_.size())
    {
        record = ssidScanResults_[index];
    }
    return record;
}

// Clears all cached SSID scan results.
void Esp32WiFiManager::clear_ssid_scan_results()
{
    OSMutexLock l(&ssidScanResultsLock_);
    ssidScanResults_.clear();
}

// Advertises a service via mDNS.
//
// If mDNS has not yet been initialized the data will be cached and replayed
// after mDNS has been initialized.
void Esp32WiFiManager::mdns_publish(string service, const uint16_t port)
{
    {
        OSMutexLock l(&mdnsInitLock_);
        if (!mdnsInitialized_)
        {
            // since mDNS has not been initialized, store this publish until
            // it has been initialized.
            mdnsDeferredPublish_[service] = port;
            return;
        }
    }

    // Schedule the publish to be done through the Executor since we may need
    // to retry it.
    executor_.add(new CallbackExecutable([service, port]()
    {
        string service_name = service;
        string protocol_name;
        split_mdns_service_name(&service_name, &protocol_name);
        esp_err_t res = mdns_service_add(
            NULL, service_name.c_str(), protocol_name.c_str(), port, NULL, 0);
        LOG(VERBOSE, "[mDNS] mdns_service_add(%s.%s:%" PRIu16 "):%s.",
            service_name.c_str(), protocol_name.c_str(), port,
            esp_err_to_name(res));
        // ESP_FAIL will be triggered if there is a timeout during publish of
        // the new mDNS entry. The mDNS task runs at a very low priority on the
        // PRO_CPU which is also where the OpenMRN Executor runs from which can
        // cause a race condition.
        if (res == ESP_FAIL)
        {
            // Send it back onto the scheduler to be retried
            Singleton<Esp32WiFiManager>::instance()->mdns_publish(
                service, port);
        }
        else if (res == ESP_ERR_INVALID_ARG)
        {
            // ESP_ERR_INVALID_ARG can be returned if the mDNS server is not UP
            // which we have previously checked via mdnsInitialized_, this can
            // also be returned if the service name has already been published
            // since the server came up. If we see this error code returned we
            // should try unpublish and then publish again.
            Singleton<Esp32WiFiManager>::instance()->mdns_unpublish(service);
            Singleton<Esp32WiFiManager>::instance()->mdns_publish(
                service, port);
        }
        else if (res == ESP_OK)
        {
            LOG(INFO, "[mDNS] Advertising %s.%s:%" PRIu16 ".",
                service_name.c_str(), protocol_name.c_str(), port);
        }
        else
        {
            LOG_ERROR("[mDNS] Failed to publish:%s.%s:%" PRIu16,
                      service_name.c_str(), protocol_name.c_str(), port);
            Singleton<Esp32WiFiManager>::instance()->mdns_publish(
                service, port);
        }
    }));
}

// Removes advertisement of a service from mDNS.
void Esp32WiFiManager::mdns_unpublish(string service)
{
    {
        OSMutexLock l(&mdnsInitLock_);
        if (!mdnsInitialized_)
        {
            // Since mDNS is not in an initialized state we can discard the
            // unpublish event.
            return;
        }
    }
    string service_name = service;
    string protocol_name;
    split_mdns_service_name(&service_name, &protocol_name);
    LOG(INFO, "[mDNS] Removing advertisement of %s.%s."
      , service_name.c_str(), protocol_name.c_str());
    esp_err_t res =
        mdns_service_remove(service_name.c_str(), protocol_name.c_str());
    LOG(VERBOSE, "[mDNS] mdns_service_remove:%s.", esp_err_to_name(res));
    // TODO: should we queue up unpublish requests for future retries?
}

// Initializes the mDNS system on the ESP32.
//
// After initialization, if any services are pending publish they will be
// published at this time.
void Esp32WiFiManager::start_mdns_system()
{
    {
        OSMutexLock l(&mdnsInitLock_);
        // If we have already initialized mDNS we can exit early.
        if (mdnsInitialized_)
        {
            return;
        }

        // Initialize the mDNS system.
        LOG(INFO, "[mDNS] Initializing mDNS system");
        ESP_ERROR_CHECK(mdns_init());

        // Set the mDNS hostname based on our generated hostname so it can be
        // found by other nodes.
        LOG(INFO, "[mDNS] Setting hostname to \"%s\"", hostname_.c_str());
        ESP_ERROR_CHECK(mdns_hostname_set(hostname_.c_str()));

        // Set the default mDNS instance name to the generated hostname.
        ESP_ERROR_CHECK(mdns_instance_name_set(hostname_.c_str()));

        // Set flag to indicate we have initialized mDNS.
        mdnsInitialized_ = true;
    }

    // Publish any deferred mDNS entries
    for (auto & entry : mdnsDeferredPublish_)
    {
        mdns_publish(entry.first, entry.second);
    }
    mdnsDeferredPublish_.clear();
}

void Esp32WiFiManager::on_station_started()
{
    // Set the generated hostname prior to connecting to the SSID
    // so that it shows up with the generated hostname instead of
    // the default "Espressif".
    LOG(INFO, "[Station] Setting hostname to \"%s\".", hostname_.c_str());
    esp_netif_set_hostname(espNetIfaces_[STATION_INTERFACE], hostname_.c_str());
    uint8_t mac[6];
    esp_wifi_get_mac(WIFI_IF_STA, mac);
    LOG(INFO, "[Station] MAC Address:%s", mac_to_string(mac).c_str());

    // Start the DHCP service before connecting so it hooks into
    // the flow early and provisions the IP automatically.
    LOG(INFO, "[Station] Starting DHCP Client.");
    ESP_ERROR_CHECK(esp_netif_dhcpc_start(espNetIfaces_[STATION_INTERFACE]));

    LOG(INFO, "[Station] Connecting to SSID:%s.", ssid_.c_str());
    // Start the SSID connection process.
    esp_wifi_connect();

    // Schedule callbacks via the executor rather than call directly here.
    {
        OSMutexLock l(&networkCallbacksLock_);
        for (esp_network_init_callback_t cb : networkInitCallbacks_)
        {
            executor_.add(new CallbackExecutable([cb]
            {
                cb(STATION_INTERFACE);
            }));
        }
    }
}

void Esp32WiFiManager::on_station_connected()
{
    LOG(INFO, "[Station] Connected to SSID:%s", ssid_.c_str());
    // Set the flag that indictes we are connected to the SSID.
    xEventGroupSetBits(wifiStatusEventGroup_, WIFI_CONNECTED_BIT);
}

void Esp32WiFiManager::on_station_disconnected(uint8_t reason)
{
    // flag to indicate that we should print the reconnecting log message.
    bool was_previously_connected = false;

    // capture the current state so we can check if we were already connected
    // with an IP address or still in the connecting phase.
    EventBits_t event_bits = xEventGroupGetBits(wifiStatusEventGroup_);

    // Check if we have already connected, this event can be raised
    // even before we have successfully connected during the SSID
    // connect process.
    if (event_bits & WIFI_CONNECTED_BIT)
    {
        // If we were previously connected and had an IP address we should
        // count that as previously connected, otherwise we will just reconnect
        // and not wake up the state flow since it may be waiting for an event
        // and will wakeup on it's own.
        was_previously_connected = event_bits & WIFI_GOTIP_BIT;

        LOG(INFO, "[Station] Lost connection to SSID:%s (reason:%d)",
            ssid_.c_str(), reason);
        // Clear the flag that indicates we are connected to the SSID.
        xEventGroupClearBits(wifiStatusEventGroup_, WIFI_CONNECTED_BIT);
        // Clear the flag that indicates we have an IPv4 address.
        xEventGroupClearBits(wifiStatusEventGroup_, WIFI_GOTIP_BIT);
    }

    // If we are managing the WiFi and MDNS systems we need to
    // trigger the reconnection process at this point.
    if (was_previously_connected)
    {
        LOG(INFO, "[Station] Reconnecting to SSID:%s.",
            ssid_.c_str());
        wifiStackFlow_.notify();
    }
    else
    {
        LOG(INFO,
            "[Station] Connection to SSID:%s (reason:%d) failed, retrying.",
            ssid_.c_str(), reason);
    }
    esp_wifi_connect();

    // Schedule callbacks via the executor rather than call directly here.
    {
        OSMutexLock l(&networkCallbacksLock_);
        for (esp_network_init_callback_t cb : networkInitCallbacks_)
        {
            executor_.add(new CallbackExecutable([cb]
            {
                cb(STATION_INTERFACE);
            }));
        }
    }
}

void Esp32WiFiManager::on_station_ip_assigned(uint32_t ip_address)
{
    LOG(INFO, "[Station] IP address:%s", ipv4_to_string(ip_address).c_str());

    // Start the mDNS system since we have an IP address, the mDNS system
    // on the ESP32 requires that the IP address be assigned otherwise it
    // will not start the UDP listener.
    start_mdns_system();

    // Set the flag that indictes we have an IPv4 address.
    xEventGroupSetBits(wifiStatusEventGroup_, WIFI_GOTIP_BIT);

    // wake up the stack to process the event
    wifiStackFlow_.notify();

    // Schedule callbacks via the executor rather than call directly here.
    {
        OSMutexLock l(&networkCallbacksLock_);
        for (esp_network_up_callback_t cb : networkUpCallbacks_)
        {
            executor_.add(new CallbackExecutable([cb, ip_address]
            {
                cb(STATION_INTERFACE, ip_address);
            }));
        }
    }

    configure_sntp();
    reconfigure_wifi_tx_power();
    if (statusLed_)
    {
        statusLed_->write(true);
    }
}

void Esp32WiFiManager::on_station_ip_lost()
{
    // Clear the flag that indicates we are connected and have an
    // IPv4 address.
    xEventGroupClearBits(wifiStatusEventGroup_, WIFI_GOTIP_BIT);

    // wake up the stack to process the event
    wifiStackFlow_.notify();

    // Schedule callbacks via the executor rather than call directly here.
    {
        OSMutexLock l(&networkCallbacksLock_);
        for (esp_network_down_callback_t cb : networkDownCallbacks_)
        {
            executor_.add(new CallbackExecutable([cb]
            {
                cb(STATION_INTERFACE);
            }));
        }
    }
}

void Esp32WiFiManager::on_softap_start()
{
    uint32_t ip_address = 0;
    uint8_t mac[6];
    esp_wifi_get_mac(WIFI_IF_AP, mac);
    LOG(INFO, "[SoftAP] MAC Address:%s", mac_to_string(mac).c_str());

    // Set the generated hostname prior to connecting to the SSID
    // so that it shows up with the generated hostname instead of
    // the default "Espressif".
    LOG(INFO, "[SoftAP] Setting hostname to \"%s\".", hostname_.c_str());
    ESP_ERROR_CHECK(esp_netif_set_hostname(
        espNetIfaces_[SOFTAP_INTERFACE], hostname_.c_str()));

    // fetch the IP address from the adapter since it defaults to
    // 192.168.4.1 but can be altered via sdkconfig.
    esp_netif_ip_info_t ip_info;
    ESP_ERROR_CHECK(
        esp_netif_get_ip_info(espNetIfaces_[SOFTAP_INTERFACE], &ip_info));
    ip_address = ntohl(ip4_addr_get_u32(&ip_info.ip));

    LOG(INFO, "[SoftAP] IP address:%s", ipv4_to_string(ip_address).c_str());

    // If we are operating only in SoftAP mode we can start any background
    // services that would also be started when the station interface is ready
    // and has an IP address.
    if (wifiMode_ == WIFI_MODE_AP)
    {
        start_mdns_system();
        reconfigure_wifi_tx_power();
        if (connectionMode_ & CONN_MODE_HUB_BIT)
        {
            start_hub();
        }
    }

    // Schedule callbacks via the executor rather than call directly here.
    {
        OSMutexLock l(&networkCallbacksLock_);
        for (esp_network_up_callback_t cb : networkUpCallbacks_)
        {
            executor_.add(new CallbackExecutable([cb, ip_address]
            {
                cb(SOFTAP_INTERFACE, htonl(ip_address));
            }));
        }
    }
}

void Esp32WiFiManager::on_softap_stop()
{
    if (wifiMode_ == WIFI_MODE_AP)
    {
        stop_uplink();
        stop_hub();
    }

    // Schedule callbacks via the executor rather than call directly here.
    {
        OSMutexLock l(&networkCallbacksLock_);
        for (esp_network_down_callback_t cb : networkDownCallbacks_)
        {
            executor_.add(new CallbackExecutable([cb]
            {
                cb(SOFTAP_INTERFACE);
            }));
        }
    }
}

void Esp32WiFiManager::on_softap_station_connected(uint8_t mac[6], uint8_t aid)
{
    LOG(INFO, "[SoftAP aid:%d] %s connected.", aid,
        mac_to_string(mac).c_str());
}

void Esp32WiFiManager::on_softap_station_disconnected(uint8_t mac[6],
    uint8_t aid)
{
    LOG(INFO, "[SoftAP aid:%d] %s disconnected.", aid,
        mac_to_string(mac).c_str());
}

void Esp32WiFiManager::on_wifi_scan_completed(uint32_t status, uint8_t count)
{
    OSMutexLock l(&ssidScanResultsLock_);
    if (status)
    {
        LOG_ERROR("[WiFi] SSID scan failed!");
    }
    else
    {
        uint16_t num_found = count;
        esp_wifi_scan_get_ap_num(&num_found);
        LOG(VERBOSE, "[WiFi] %" PRIu16 " SSIDs found via scan", num_found);
        ssidScanResults_.resize(num_found);
        esp_wifi_scan_get_ap_records(&num_found, ssidScanResults_.data());
#if LOGLEVEL >= VERBOSE
        for (int i = 0; i < num_found; i++)
        {
            LOG(VERBOSE, "SSID:%s, RSSI:%d, channel:%d"
                , ssidScanResults_[i].ssid
                , ssidScanResults_[i].rssi, ssidScanResults_[i].primary);
        }
#endif
    }
    if (ssidCompleteNotifiable_)
    {
        ssidCompleteNotifiable_->notify();
        ssidCompleteNotifiable_ = nullptr;
    }
}

// SNTP callback hook to schedule callbacks.
void Esp32WiFiManager::sync_time(time_t now)
{
    OSMutexLock l(&networkCallbacksLock_);
    for (esp_network_time_callback_t cb : networkTimeCallbacks_)
    {
        executor_.add(new CallbackExecutable([cb,now]
        {
            cb(now);
        }));
    }
}

static void sntp_update_received(struct timeval *tv)
{
    time_t new_time = tv->tv_sec;
    LOG(INFO, "[SNTP] Received time update, new localtime:%s"
      , ctime(&new_time));
    Singleton<Esp32WiFiManager>::instance()->sync_time(new_time);
}

void Esp32WiFiManager::configure_sntp()
{
    if (sntpEnabled_ && !sntpConfigured_)
    {
        sntpConfigured_ = true;
        LOG(INFO, "[SNTP] Polling %s for time updates", sntpServer_.c_str());
        sntp_setoperatingmode(SNTP_OPMODE_POLL);
        // IDF v3.3 does not offer const correctness so we need to drop const
        // when setting the hostname for SNTP.
        sntp_setservername(0, const_cast<char *>(sntpServer_.c_str()));
        sntp_set_time_sync_notification_cb(sntp_update_received);
        sntp_init();

        if (!timeZone_.empty())
        {
            LOG(INFO, "[TimeZone] %s", timeZone_.c_str());
            setenv("TZ", timeZone_.c_str(), 1);
            tzset();
        }
    }
}

void Esp32WiFiManager::reconfigure_wifi_radio_sleep()
{
    wifi_ps_type_t current_mode = WIFI_PS_NONE;
    ESP_ERROR_CHECK_WITHOUT_ABORT(esp_wifi_get_ps(&current_mode));
    uint8_t sleepEnabled = CDI_READ_TRIMMED(cfg_.sleep, configFd_);

    if (sleepEnabled && current_mode != WIFI_PS_MIN_MODEM)
    {
        LOG(INFO, "[WiFi] Enabling radio power saving mode");
        // When sleep is enabled this will trigger the WiFi system to
        // only wake up every DTIM period to receive beacon updates.
        // no data loss is expected for this setting but it does delay
        // receiption until the DTIM period.
        ESP_ERROR_CHECK(esp_wifi_set_ps(WIFI_PS_MIN_MODEM));
    }
    else if (!sleepEnabled && current_mode != WIFI_PS_NONE)
    {
        LOG(INFO, "[WiFi] Disabling radio power saving mode");
        // When sleep is disabled the WiFi radio will always be active.
        // This will increase power consumption of the ESP32 but it
        // will result in a more reliable behavior when the ESP32 is
        // connected to an always-on power supply (ie: not a battery).
        ESP_ERROR_CHECK(esp_wifi_set_ps(WIFI_PS_NONE));
    }
}

void Esp32WiFiManager::reconfigure_wifi_tx_power()
{
    ESP_ERROR_CHECK(esp_wifi_set_max_tx_power(wifiTXPower_));
}

Esp32WiFiManager::WiFiStackFlow::WiFiStackFlow(Esp32WiFiManager * parent)
    : StateFlowBase(parent), parent_(parent),
    wifiConnectBitMask_(WIFI_CONNECTED_BIT)
{
    start_flow(STATE(startup));
}

StateFlowBase::Action Esp32WiFiManager::WiFiStackFlow::startup()
{
    if (parent_->wifiMode_ != WIFI_MODE_NULL)
    {
        return yield_and_call(STATE(init_interface));
    }
    return yield_and_call(STATE(noop));
}

StateFlowBase::Action Esp32WiFiManager::WiFiStackFlow::noop()
{
    return wait_and_call(STATE(noop));
}

StateFlowBase::Action Esp32WiFiManager::WiFiStackFlow::init_interface()
{
    // create default interfaces for station and SoftAP, ethernet is not used
    // today.
    ESP_ERROR_CHECK(esp_netif_init());

    // create the event loop.
    esp_err_t err = esp_event_loop_create_default();

    // The esp_event_loop_create_default() method will return either ESP_OK if
    // the event loop was created or ESP_ERR_INVALID_STATE if one already
    // exists.
    if (err != ESP_OK && err != ESP_ERR_INVALID_STATE)
    {
        LOG(FATAL, "[WiFi] Failed to initialize the default event loop:%s",
            esp_err_to_name(err));
    }

    parent_->espNetIfaces_[STATION_INTERFACE] =
        esp_netif_create_default_wifi_sta();
    parent_->espNetIfaces_[SOFTAP_INTERFACE] =
        esp_netif_create_default_wifi_ap();

    // Connect our event listeners.
    esp_event_handler_register(WIFI_EVENT, ESP_EVENT_ANY_ID,
                               &Esp32WiFiManager::process_idf_event, nullptr);
    esp_event_handler_register(IP_EVENT, ESP_EVENT_ANY_ID,
                               &Esp32WiFiManager::process_idf_event, nullptr);

    return yield_and_call(STATE(init_wifi));
}

StateFlowBase::Action Esp32WiFiManager::WiFiStackFlow::init_wifi()
{
    // Start the WiFi adapter.
    wifi_init_config_t cfg = WIFI_INIT_CONFIG_DEFAULT();
    LOG(INFO, "[WiFi] Initializing WiFi stack");

    // Disable NVS storage for the WiFi driver
    cfg.nvs_enable = false;

    // override the defaults coming from arduino-esp32, the ones below improve
    // throughput and stability of TCP/IP, for more info on these values, see:
    // https://github.com/espressif/arduino-esp32/issues/2899 and
    // https://github.com/espressif/arduino-esp32/pull/2912
    //
    // Note: these numbers are slightly higher to allow compatibility with the
    // WROVER chip and WROOM-32 chip. The increase results in ~2kb less heap
    // at runtime.
    //
    // These do not require recompilation of arduino-esp32 code as these are
    // used in the WIFI_INIT_CONFIG_DEFAULT macro, they simply need to be redefined.
    if (cfg.static_rx_buf_num < 16)
    {
        cfg.static_rx_buf_num = 16;
    }
    if (cfg.dynamic_rx_buf_num < 32)
    {
        cfg.dynamic_rx_buf_num = 32;
    }
    if (cfg.rx_ba_win < 16)
    {
        cfg.rx_ba_win = 16;
    }

    ESP_ERROR_CHECK(esp_wifi_init(&cfg));

    if (parent_->verboseLogging_)
    {
        parent_->enable_esp_wifi_logging();
    }

    // Create the event group used for tracking connected/disconnected status.
    // This is used internally regardless of if we manage the rest of the WiFi
    // or mDNS systems.
    parent_->wifiStatusEventGroup_ = xEventGroupCreate();

    wifi_mode_t requested_wifi_mode = parent_->wifiMode_;
    if (parent_->wifiMode_ == WIFI_MODE_AP)
    {
      // override the wifi mode from AP only to AP+STA so we can perform wifi
      // scans on demand.
      requested_wifi_mode = WIFI_MODE_APSTA;
    }
    // Set the requested WiFi mode.
    ESP_ERROR_CHECK(esp_wifi_set_mode(requested_wifi_mode));

    // This disables storage of SSID details in NVS which has been shown to be
    // problematic at times for the ESP32, it is safer to always pass fresh
    // config and have the ESP32 resolve the details at runtime rather than
    // use a cached set from NVS.
    esp_wifi_set_storage(WIFI_STORAGE_RAM);

    if (parent_->wifiMode_ == WIFI_MODE_APSTA ||
        parent_->wifiMode_ == WIFI_MODE_AP)
    {
        return yield_and_call(STATE(configure_softap));
    }
    return yield_and_call(STATE(configure_station));
}

StateFlowBase::Action Esp32WiFiManager::WiFiStackFlow::configure_station()
{
    // Configure the SSID details for the station based on the SSID and
    // password provided to the Esp32WiFiManager constructor.
    wifi_config_t conf;
    memset(&conf, 0, sizeof(wifi_config_t));
    strcpy(reinterpret_cast<char *>(conf.sta.ssid), parent_->ssid_.c_str());
    if (!parent_->password_.empty())
    {
        strcpy(reinterpret_cast<char *>(conf.sta.password),
               parent_->password_.c_str());
    }

    LOG(INFO, "[WiFi] Configuring Station (SSID:%s)", conf.sta.ssid);
    ESP_ERROR_CHECK(esp_wifi_set_config(WIFI_IF_STA, &conf));

    return yield_and_call(STATE(start_wifi));
}

StateFlowBase::Action Esp32WiFiManager::WiFiStackFlow::configure_softap()
{
    wifi_config_t conf;
    memset(&conf, 0, sizeof(wifi_config_t));
    conf.ap.authmode = parent_->softAPAuthMode_;
    conf.ap.beacon_interval = 100;
    conf.ap.channel = parent_->softAPChannel_;
    conf.ap.max_connection = 4;

    if (!parent_->softAPName_.empty())
    {
        // Configure the SSID for the Soft AP based on the SSID passed
        // to the Esp32WiFiManager constructor.
        strcpy(reinterpret_cast<char *>(conf.ap.ssid),
                parent_->softAPName_.c_str());
    }
    else if (parent_->wifiMode_ == WIFI_MODE_AP && !parent_->ssid_.empty())
    {
        strcpy(reinterpret_cast<char *>(conf.ap.ssid),
                parent_->ssid_.c_str());
    }
    else
    {
        // Configure the SSID for the Soft AP based on the generated
        // hostname when operating in WIFI_MODE_APSTA mode.
        strcpy(reinterpret_cast<char *>(conf.ap.ssid),
                parent_->hostname_.c_str());
    }

    if (parent_->softAPAuthMode_ != WIFI_AUTH_OPEN)
    {
        if (!parent_->softAPPassword_.empty())
        {
            strcpy(reinterpret_cast<char *>(conf.ap.password),
                    parent_->softAPPassword_.c_str());
        }
        else if (!parent_->password_.empty())
        {
            strcpy(reinterpret_cast<char *>(conf.ap.password),
                    parent_->password_.c_str());
        }
        else
        {
            LOG(WARNING,
                "[WiFi] SoftAP password is blank, using OPEN auth mode.");
            parent_->softAPAuthMode_ = WIFI_AUTH_OPEN;
        }
    }

    LOG(INFO, "[WiFi] Configuring SoftAP (SSID:%s)", conf.ap.ssid);
    ESP_ERROR_CHECK(esp_wifi_set_config(WIFI_IF_AP, &conf));

    // If we are only enabling the SoftAP we can transition to starting the
    // WiFi stack.
    if (parent_->wifiMode_ == WIFI_MODE_AP)
    {
        return yield_and_call(STATE(start_wifi));
    }
    // Configure the station interface
    return yield_and_call(STATE(configure_station));
}

StateFlowBase::Action Esp32WiFiManager::WiFiStackFlow::start_wifi()
{
    // Start the WiFi stack. This will start the SoftAP and/or connect to the
    // SSID based on the configuration set above.
    LOG(INFO, "[WiFi] Starting WiFi stack");
    ESP_ERROR_CHECK(esp_wifi_start());

    // force WiFi power to maximum during startup.
    ESP_ERROR_CHECK(esp_wifi_set_max_tx_power(84));

    if (parent_->wifiMode_ != WIFI_MODE_AP && parent_->waitForStationConnect_)
    {
        return sleep_and_call(&timer_,
                              SEC_TO_NSEC(WIFI_CONNECT_CHECK_INTERVAL_SEC),
                              STATE(wait_for_connect));
    }
    return wait_and_call(STATE(reload));
}

StateFlowBase::Action Esp32WiFiManager::WiFiStackFlow::wait_for_connect()
{
    EventBits_t bits =
        xEventGroupWaitBits(parent_->wifiStatusEventGroup_,
                            wifiConnectBitMask_, pdFALSE, pdTRUE, 0);
    // If we need the STATION interface *AND* configured to wait until 
    // successfully connected to the SSID this code block will wait for up to
    // approximately three minutes for an IP address to be assigned. In most
    // cases this completes in under thirty seconds. If there is a connection
    // failure the esp32 will be restarted via a FATAL error being logged.
    if (++wifiConnectAttempts_ <= MAX_CONNECTION_CHECK_ATTEMPTS)
    {
        // If we have connected to the SSID we then are waiting for IP
        // address.
        if (bits & WIFI_CONNECTED_BIT)
        {
            LOG(INFO, "[IPv4] [%d/%d] Waiting for IP address assignment.",
                wifiConnectAttempts_, MAX_CONNECTION_CHECK_ATTEMPTS);
        }
        else
        {
            // Waiting for SSID connection
            LOG(INFO, "[WiFi] [%d/%d] Waiting for SSID connection.",
                wifiConnectAttempts_, MAX_CONNECTION_CHECK_ATTEMPTS);
        }
        // Check if have connected to the SSID
        if (bits & WIFI_CONNECTED_BIT)
        {
            // Since we have connected to the SSID we now need to track
            // that we get an IP.
            wifiConnectBitMask_ |= WIFI_GOTIP_BIT;
        }
        // Check if we have received an IP.
        if (bits & WIFI_GOTIP_BIT)
        {
            return yield_and_call(STATE(reload));
        }
        return sleep_and_call(&timer_,
                              SEC_TO_NSEC(WIFI_CONNECT_CHECK_INTERVAL_SEC),
                              STATE(wait_for_connect));
    }
    // Check if we successfully connected or not. If not, force a reboot.
    if ((bits & WIFI_CONNECTED_BIT) != WIFI_CONNECTED_BIT)
    {
        LOG(FATAL, "[WiFi] Failed to connect to SSID:%s.",
            parent_->ssid_.c_str());
    }

    // Check if we successfully connected or not. If not, force a reboot.
    if ((bits & WIFI_GOTIP_BIT) != WIFI_GOTIP_BIT)
    {
        LOG(FATAL, "[IPv4] Timeout waiting for an IP.");
    }

    return yield_and_call(STATE(reload));
}

StateFlowBase::Action Esp32WiFiManager::WiFiStackFlow::reload()
{
    if (parent_->wifiMode_ == WIFI_MODE_STA ||
        parent_->wifiMode_ == WIFI_MODE_APSTA)
    {
        EventBits_t bits = xEventGroupGetBits(parent_->wifiStatusEventGroup_);
        if (!(bits & WIFI_GOTIP_BIT))
        {
            // Since we do not have an IP address we need to shutdown any
            // active connections since they will be invalid until a new IP
            // has been provisioned.
            parent_->stop_hub();
            parent_->stop_uplink();
            return wait_and_call(STATE(reload));
        }
    }

    parent_->reconfigure_wifi_radio_sleep();
    if (parent_->connectionMode_ & CONN_MODE_HUB_BIT)
    {
        parent_->start_hub();
    }
    else
    {
        parent_->stop_hub();
    }

    if (parent_->connectionMode_ & CONN_MODE_UPLINK_BIT)
    {
        parent_->start_uplink();
    }
    else
    {
        parent_->stop_uplink();
    }
    return wait_and_call(STATE(reload));
}

} // namespace openmrn_arduino

/// Maximum number of milliseconds to wait for mDNS query responses.
static constexpr uint32_t MDNS_QUERY_TIMEOUT = 2000;

/// Maximum number of results to capture for mDNS query requests.
static constexpr size_t MDNS_MAX_RESULTS = 10;

// Advertises an mDNS service name.
void mdns_publish(const char *name, const char *service, uint16_t port)
{
    // The name parameter is unused today.
    Singleton<Esp32WiFiManager>::instance()->mdns_publish(service, port);
}

// Removes advertisement of an mDNS service name.
void mdns_unpublish(const char *name, const char *service)
{
    Singleton<Esp32WiFiManager>::instance()->mdns_unpublish(service);
}

// Splits an mDNS service name.
void split_mdns_service_name(string *service_name, string *protocol_name)
{
    HASSERT(service_name != nullptr);
    HASSERT(protocol_name != nullptr);

    // if the string is not blank and contains a period split it on the period.
    if (service_name->length() && service_name->find('.', 0) != string::npos)
    {
        string::size_type split_loc = service_name->find('.', 0);
        protocol_name->assign(service_name->substr(split_loc + 1));
        service_name->resize(split_loc);
    }
}

// EAI_AGAIN may not be defined on the ESP32
#ifndef EAI_AGAIN
#ifdef TRY_AGAIN
#define EAI_AGAIN TRY_AGAIN
#else
#define EAI_AGAIN -3
#endif
#endif // EAI_AGAIN

// Looks for an mDNS service name and converts the results of the query to an
// addrinfo struct.
int mdns_lookup(
    const char *service, struct addrinfo *hints, struct addrinfo **addr)
{
    unique_ptr<struct addrinfo> ai(new struct addrinfo);
    if (ai.get() == nullptr)
    {
        LOG_ERROR("[mDNS] Allocation failed for addrinfo.");
        return EAI_MEMORY;
    }
    bzero(ai.get(), sizeof(struct addrinfo));

    unique_ptr<struct sockaddr> sa(new struct sockaddr);
    if (sa.get() == nullptr)
    {
        LOG_ERROR("[mDNS] Allocation failed for sockaddr.");
        return EAI_MEMORY;
    }
    bzero(sa.get(), sizeof(struct sockaddr));

    struct sockaddr_in *sa_in = (struct sockaddr_in *)sa.get();
    ai->ai_flags = 0;
    ai->ai_family = hints->ai_family;
    ai->ai_socktype = hints->ai_socktype;
    ai->ai_protocol = hints->ai_protocol;
    ai->ai_addrlen = sizeof(struct sockaddr_in);
    sa_in->sin_len = sizeof(struct sockaddr_in);
    sa_in->sin_family = hints->ai_family;

    string service_name = service;
    string protocol_name;
    split_mdns_service_name(&service_name, &protocol_name);

    mdns_result_t *results = NULL;
    if (ESP_ERROR_CHECK_WITHOUT_ABORT(
            mdns_query_ptr(service_name.c_str(),
                           protocol_name.c_str(),
                           MDNS_QUERY_TIMEOUT,
                           MDNS_MAX_RESULTS,
                           &results)))
    {
        // failed to find any matches
        return EAI_FAIL;
    }

    if (!results)
    {
        // failed to find any matches
        LOG(ESP32_WIFIMGR_MDNS_LOOKUP_LOG_LEVEL,
            "[mDNS] No matches found for service:%s.",
            service);
        return EAI_AGAIN;
    }

    // make a copy of the results to preserve the original list for cleanup.
    mdns_result_t *res = results;
    // scan the mdns query results linked list, the first match with an IPv4
    // address will be returned.
    bool match_found = false;
    while (res && !match_found)
    {
        mdns_ip_addr_t *ipaddr = res->addr;
        while (ipaddr && !match_found)
        {
            // if this result has an IPv4 address process it
            if (ipaddr->addr.type == IPADDR_TYPE_V4)
            {
                LOG(ESP32_WIFIMGR_MDNS_LOOKUP_LOG_LEVEL,
                    "[mDNS] Found %s providing service:%s on port %" PRIu16,
                    res->hostname, service, res->port);
                inet_addr_from_ip4addr(
                    &sa_in->sin_addr, &ipaddr->addr.u_addr.ip4);
                sa_in->sin_port = htons(res->port);
                match_found = true;
            }
            ipaddr = ipaddr->next;
        }
        res = res->next;
    }

    // free up the query results linked list.
    mdns_query_results_free(results);

    if (!match_found)
    {
        LOG(ESP32_WIFIMGR_MDNS_LOOKUP_LOG_LEVEL,
            "[mDNS] No matches found for service:%s.", service);
        return EAI_AGAIN;
    }

    // return the resolved data to the caller
    *addr = ai.release();
    (*addr)->ai_addr = sa.release();

    // successfully resolved an address, inform the caller
    return 0;
}

// The functions below are not available via the standard ESP-IDF provided
// API.

/// Retrieves the IPv4 address from the ESP32 station interface.
///
/// @param ifap will hold the IPv4 address for the ESP32 station interface when
/// successfully retrieved.
/// @return zero for success, -1 for failure.
int getifaddrs(struct ifaddrs **ifap)
{
#if ESP_IDF_VERSION >= ESP_IDF_VERSION_VAL(5,0,0)
    esp_netif_ip_info_t ip_info;
#else
    tcpip_adapter_ip_info_t ip_info;
#endif // IDF v5+

    /* start with something "safe" in case we bail out early */
    *ifap = nullptr;

#if ESP_IDF_VERSION >= ESP_IDF_VERSION_VAL(5,0,0)

    // Lookup the interface by it's internal name assigned by ESP-IDF.
    esp_netif_t *iface = esp_netif_get_handle_from_ifkey("WIFI_STA_DEF");
    if (iface == nullptr)
    {
        // Station interface was not found.
        errno = ENODEV;
        return -1;
    }

    // retrieve TCP/IP address from the interface
    if (esp_netif_get_ip_info(iface, &ip_info) != ESP_OK)
    {
        // Failed to retrieve IP address.
        errno = EADDRNOTAVAIL;
        return -1;
    }
#else // IDF v4 (or lower)
    if (!tcpip_adapter_is_netif_up(TCPIP_ADAPTER_IF_STA))
    {
        // Station TCP/IP interface is not up
        errno = ENODEV;
        return -1;
    }

    // retrieve TCP/IP address from the interface
    tcpip_adapter_get_ip_info(TCPIP_ADAPTER_IF_STA, &ip_info);
#endif // IDF v5+

    // allocate memory for various pieces of ifaddrs
    std::unique_ptr<struct ifaddrs> ia(new struct ifaddrs);
    if (ia.get() == nullptr)
    {
        errno = ENOMEM;
        return -1;
    }
    bzero(ia.get(), sizeof(struct ifaddrs));
    std::unique_ptr<char[]> ifa_name(new char[6]);
    if (ifa_name.get() == nullptr)
    {
        errno = ENOMEM;
        return -1;
    }
    strcpy(ifa_name.get(), "wlan0");
    std::unique_ptr<struct sockaddr> ifa_addr(new struct sockaddr);
    if (ifa_addr == nullptr)
    {
        errno = ENOMEM;
        return -1;
    }
    bzero(ifa_addr.get(), sizeof(struct sockaddr));

    // copy address into ifaddrs structure
    struct sockaddr_in *addr_in = (struct sockaddr_in *)ifa_addr.get();
    addr_in->sin_family = AF_INET;
    addr_in->sin_addr.s_addr = ip_info.ip.addr;
    ia.get()->ifa_next = nullptr;
    ia.get()->ifa_name = ifa_name.release();
    ia.get()->ifa_flags = 0;
    ia.get()->ifa_addr = ifa_addr.release();
    ia.get()->ifa_netmask = nullptr;
    ia.get()->ifa_ifu.ifu_broadaddr = nullptr;
    ia.get()->ifa_data = nullptr;

    // report results
    *ifap = ia.release();
    return 0;
}

/// Frees memory allocated as part of the call to @ref getifaddrs.
///
/// @param ifa is the ifaddrs struct to be freed.
void freeifaddrs(struct ifaddrs *ifa)
{
    while (ifa)
    {
        struct ifaddrs *next = ifa->ifa_next;

        HASSERT(ifa->ifa_data == nullptr);
        HASSERT(ifa->ifa_ifu.ifu_broadaddr == nullptr);
        HASSERT(ifa->ifa_netmask == nullptr);

        delete ifa->ifa_addr;
        delete[] ifa->ifa_name;
        delete ifa;

        ifa = next;
    }
}

/// @return the string equivalant of the passed error code.
const char *gai_strerror(int __ecode)
{
    switch (__ecode)
    {
        default:
            return "gai_strerror unknown";
        case EAI_AGAIN:
            return "temporary failure";
        case EAI_FAIL:
            return "non-recoverable failure";
        case EAI_MEMORY:
            return "memory allocation failure";
    }
}

#endif // ESP32<|MERGE_RESOLUTION|>--- conflicted
+++ resolved
@@ -32,13 +32,8 @@
  * @date 4 February 2019
  */
 
-<<<<<<< HEAD
-// Ensure we only compile this code for the ESP32
+// Ensure we only compile this code for ESP32 MCUs
 #ifdef ESP_PLATFORM
-=======
-// Ensure we only compile this code on ESP32 MCUs
-#ifdef ESP32
->>>>>>> aabe3c2a
 
 #include "Esp32WiFiManager.hxx"
 #include "openlcb/SimpleStack.hxx"
@@ -578,11 +573,7 @@
     hubServiceName_ = cfg_.hub().service_name().read(configFd_);
     uint16_t hub_port = CDI_READ_TRIMMED(cfg_.hub().port, configFd_);
 
-<<<<<<< HEAD
     LOG(INFO, "[HUB] Starting TCP/IP listener on port %" PRIu16, hub_port);
-=======
-    LOG(INFO, "[Hub] Starting TCP/IP listener on port %d", hub_port);
->>>>>>> aabe3c2a
     auto stack = static_cast<openlcb::SimpleCanStackBase *>(stack_);
     stack->start_tcp_hub_server(hub_port);
     auto hub = stack->get_tcp_hub_server();
