/** \copyright
 * Copyright (c) 2020, Mike Dunston
 * All rights reserved.
 *
 * Redistribution and use in source and binary forms, with or without
 * modification, are  permitted provided that the following conditions are met:
 *
 *  - Redistributions of source code must retain the above copyright notice,
 *    this list of conditions and the following disclaimer.
 *
 *  - Redistributions in binary form must reproduce the above copyright notice,
 *    this list of conditions and the following disclaimer in the documentation
 *    and/or other materials provided with the distribution.
 *
 * THIS SOFTWARE IS PROVIDED BY THE COPYRIGHT HOLDERS AND CONTRIBUTORS "AS IS"
 * AND ANY EXPRESS OR IMPLIED WARRANTIES, INCLUDING, BUT NOT LIMITED TO, THE
 * IMPLIED WARRANTIES OF MERCHANTABILITY AND FITNESS FOR A PARTICULAR PURPOSE
 * ARE DISCLAIMED. IN NO EVENT SHALL THE COPYRIGHT HOLDER OR CONTRIBUTORS BE
 * LIABLE FOR ANY DIRECT, INDIRECT, INCIDENTAL, SPECIAL, EXEMPLARY, OR
 * CONSEQUENTIAL DAMAGES (INCLUDING, BUT NOT LIMITED TO, PROCUREMENT OF
 * SUBSTITUTE GOODS OR SERVICES; LOSS OF USE, DATA, OR PROFITS; OR BUSINESS
 * INTERRUPTION) HOWEVER CAUSED AND ON ANY THEORY OF LIABILITY, WHETHER IN
 * CONTRACT, STRICT LIABILITY, OR TORT (INCLUDING NEGLIGENCE OR OTHERWISE)
 * ARISING IN ANY WAY OUT OF THE USE OF THIS SOFTWARE, EVEN IF ADVISED OF THE
 * POSSIBILITY OF SUCH DAMAGE.
 *
 * \file Esp32Twai.hxx
 *
 * TWAI driver implementation for OpenMRN. This leverages a clone the ESP-IDF
 * HAL API rather than the TWAI driver to allow for faster access to received
 * frames and support for ESP-IDF v4.0 and above.
 *
 * @author Mike Dunston
 * @date 24 September 2020
 */

#include "freertos_drivers/esp32/Esp32Twai.hxx"

#ifdef ESP32

#include <driver/gpio.h>
#include <driver/periph_ctrl.h>
#include <esp_task.h>
#include <esp_vfs.h>
#include <esp_intr_alloc.h>
#include <freertos/FreeRTOS.h>
#include <freertos/queue.h>
<<<<<<< HEAD

#if __has_include(<esp_idf_version.h>)
#include <esp_idf_version.h>
#else
#include <esp_system.h>

#ifndef ESP_IDF_VERSION
#define ESP_IDF_VERSION 0
#endif

#ifndef ESP_IDF_VERSION_VAL
#define ESP_IDF_VERSION_VAL(a,b,c) 1
#endif

#endif
=======
>>>>>>> 72d59453

#include "can_frame.h"
#include "can_ioctl.h"
#include "Esp32TwaiHal.hxx"
#include "executor/Notifiable.hxx"
#include "freertos_drivers/arduino/DeviceBuffer.hxx"
#include "nmranet_config.h"
#include "utils/Atomic.hxx"
#include "utils/constants.hxx"
#include "utils/logging.h"

#if ESP_IDF_VERSION < ESP_IDF_VERSION_VAL(4,0,0)
/// Data type used internally by ESP-IDF select() calls.
typedef SemaphoreHandle_t * esp_vfs_select_sem_t;
#endif // IDF < 4.0

/// Default file descriptor to return in the vfs_open() call.
///
/// NOTE: The TWAI driver only supports one file descriptor at this time.
static constexpr int TWAI_VFS_FD = 0;

/// Interval at which to print the ESP32 TWAI bus status.
static constexpr TickType_t STATUS_PRINT_INTERVAL = pdMS_TO_TICKS(10000);

/// TWAI peripheral ISR flags.
///
/// Since the ISR is written in C/C++ code we can only specify the flag
/// ESP_INTR_FLAG_LOWMED. We can optionally specify ESP_INTR_FLAG_IRAM but
/// there are intermittent crashes when the ISR is in IRAM due to flash access
/// (ie SPIFFS or LittleFS).
static constexpr int TWAI_ISR_FLAGS = ESP_INTR_FLAG_LOWMED;

// Starting in IDF v4.2 the CAN peripheral was renamed to TWAI.
#if ESP_IDF_VERSION >= ESP_IDF_VERSION_VAL(4,2,0)
/// Pin matrix index for the TWAI TX peripheral pin.
static constexpr uint32_t TWAI_TX_SIGNAL_IDX = TWAI_TX_IDX;

/// Pin matrix index for the TWAI RX peripheral pin.
static constexpr uint32_t TWAI_RX_SIGNAL_IDX = TWAI_RX_IDX;

/// TWAI peripheral ISR source index.
static constexpr int TWAI_ISR_SOURCE = ETS_TWAI_INTR_SOURCE;

/// TWAI Peripheral module ID.
static constexpr periph_module_t TWAI_PERIPHERAL = PERIPH_TWAI_MODULE;
#else
/// Pin matrix index for the TWAI TX peripheral pin.
static constexpr uint32_t TWAI_TX_SIGNAL_IDX = CAN_TX_IDX;

/// Pin matrix index for the TWAI RX peripheral pin.
static constexpr uint32_t TWAI_RX_SIGNAL_IDX = CAN_RX_IDX;

/// TWAI peripheral ISR source index.
static constexpr int TWAI_ISR_SOURCE = ETS_CAN_INTR_SOURCE;

/// TWAI Peripheral module ID.
static constexpr periph_module_t TWAI_PERIPHERAL = PERIPH_CAN_MODULE;
#endif // ESP_IDF_VERSION > 4.2.0

/// Internal flag used for tracking if the VFS driver has been registered.
static bool vfs_is_registered = false;

/// Internal flag used for tracking if the low-level TWAI driver has been
/// configured.
static bool twai_is_configured = false;

/// TWAI default interrupt enable mask, excludes data overrun (bit[3]) and
/// brp_div (bit[4]) since these are not supported on all models.
static constexpr uint32_t TWAI_DEFAULT_INTERRUPTS = 0xE7;

/// TWAI HAL context object.
static twai_hal_context_t twai_context;

/// Handle for the TWAI ISR.
static intr_handle_t twai_isr_handle;

/// TWAI TX queue handle.
static QueueHandle_t twai_tx_queue_handle;
<<<<<<< HEAD

/// TWAI RX queue handle.
static QueueHandle_t twai_rx_queue_handle;
=======

/// TWAI TX queue backing buffer allocated using only internal memory and 8-bit
/// access mode.
static void *twai_tx_queue_buf;

/// TWAI TX queue for frames received that have not yet been received from the
/// OpenMRN stack but have not yet been transmitted.
static StaticQueue_t twai_tx_static_queue;

/// TWAI RX queue handle.
static QueueHandle_t twai_rx_queue_handle;

/// TWAI RX queue backing buffer allocated using only internal memory and 8-bit
/// access mode.
static void *twai_rx_queue_buf;

/// TWAI RX queue for frames received that have not yet been transfered to the
/// OpenMRN stack.
static StaticQueue_t twai_rx_static_queue;
>>>>>>> 72d59453

/// TWAI driver runtime statistics holders.
typedef struct 
{
    /// Number of frames that are pending transmission by the low-level TWAI
    /// driver.
    /// NOTE: This saves calling FreeRTOS functions to check @ref twai_tx_queue.
    uint32_t tx_pending;

    /// Number of frames that have been received by the low-level TWAI driver but
    /// have not been read from @ref twai_rx_queue.
    /// NOTE: This saves calling FreeRTOS functions to check @ref twai_rx_queue.
    uint32_t rx_pending;

    /// Number of frames have been removed from @ref twai_rx_queue and sent to the
    /// OpenMRN stack.
    uint32_t rx_processed;

    /// Number of frames frames that could not be sent to @ref twai_rx_queue.
    uint32_t rx_overrun_count;

    /// Number of frames that were discarded that had too large of a DLC count.
    uint32_t rx_discard_count;

    /// Number of frames that have been sent to the @ref twai_tx_queue by the
    /// OpenMRN stack successfully.
    uint32_t tx_processed;

    /// Number of frames that have been transmitted successfully by the low-level
    /// TWAI driver.
    uint32_t tx_success_count;

    /// Number of frames that have been could not be transmitted successfully by
    /// the low-level TWAI driver.
    uint32_t tx_failed_count;

    /// Number of arbitration errors that have been observed on the TWAI bus.
    uint32_t arb_lost_count;

    /// Number of general bus errors that have been observed on the TWAI bus.
    uint32_t bus_error_count;
} twai_driver_stats;

/// Runtime statistics for the TWAI driver.
static twai_driver_stats twai_stats = {};

/// Atomic used to protect @ref twai_stats.
static Atomic twai_stats_lock;

/// Thread handle for the statistics reporting task.
static os_thread_t status_thread_handle;

/// Semaphore provided by the VFS layer when select() is invoked on one of the
/// file descriptors handle by the TWAI VFS adapter.
static esp_vfs_select_sem_t twai_select_sem;

/// Internal flag indicating that the VFS layer has called
/// @ref vfs_start_select() and that @ref twai_select_sem should be used if/when
/// there is a change in @ref twai_tx_queue_handle or @ref twai_rx_queue_handle.
static volatile uint32_t twai_select_pending;

<<<<<<< HEAD
/// Flushes all frames in @ref twai_tx_queue_handle.
static inline void twai_flush_tx_queue()
{
    AtomicHolder h(&twai_stats_lock);
    xQueueReset(twai_tx_queue_handle);
    twai_stats.tx_pending = 0;
=======
#if INCLUDE_VFS_IOCTL_SUPPORT
/// Spinlock protecting the ioctl @ref Notifiable objects below.
static SemaphoreHandle_t twai_ioctl_spinlock;

/// @ref Notifable object used to wakeup when there is room for at least one
/// frame in @ref twai_tx_queue_handle.
static Notifiable *twai_tx_notifiable = nullptr;

/// @ref Notifable object used to wakeup when there is at least one frame
/// available in @ref twai_rx_queue.
static Notifiable *twai_rx_notifiable = nullptr;
#endif // INCLUDE_VFS_IOCTL_SUPPORT

/// Flushes all frames in @ref twai_tx_queue_handle.
static inline void twai_flush_tx_queue()
{
    xQueueReset(twai_tx_queue_handle);
    twai_tx_pending = 0;
>>>>>>> 72d59453
}

/// Flushes all frames in @ref twai_rx_queue_handle.
static inline void twai_flush_rx_queue()
{
<<<<<<< HEAD
    AtomicHolder h(&twai_stats_lock);
    xQueueReset(twai_rx_queue_handle);
    twai_stats.rx_pending = 0;
=======
    xQueueReset(twai_rx_queue_handle);
    twai_rx_pending = 0;
>>>>>>> 72d59453
}

/// VFS adapter for open(path, flags, mode).
///
/// @param path is the path to the file being opened.
/// @param flags are the flags to use for opened file.
/// @param mode is the mode to use for the opened file.
///
/// When this method is invoked it will enable the TWAI driver and start the
/// periodic timer used for RX/TX of frame data.
///
/// @return 0 upon success, -1 upon failure with errno containing the cause.
static int twai_vfs_open(const char *path, int flags, int mode)
{
    // skip past the '/' that is passed in as first character
    path++;

    LOG(INFO, "[TWAI] Enabling TWAI device:%s", path);
    twai_flush_tx_queue();
    twai_flush_rx_queue();

    twai_hal_start(&twai_context, TWAI_MODE_NORMAL);
    return TWAI_VFS_FD;
}

/// VFS adapter for close(fd).
///
/// @param path is the path to the file being opened.
/// @param flags are the flags to use for opened file.
/// @param mode is the mode to use for the opened file.
///
/// When this method is invoked it will disable the TWAI driver and stop the
/// periodic timer used for RX/TX of frame data if it is running.
///
/// @return zero upon success, negative value with errno for failure.
static int twai_vfs_close(int fd)
{
    LOG(INFO, "[TWAI] Disabling TWAI fd:%d", fd);
    twai_flush_tx_queue();

    twai_hal_stop(&twai_context);
    return 0;
}

/// VFS interface helper for write()
///
/// @param fd is the file descriptor being written to.
/// @param buf is the buffer containing the data to be written.
/// @param size is the size of the buffer.
/// @return number of bytes written or -1 if there is the write would be a
/// blocking operation.
static ssize_t twai_vfs_write(int fd, const void *buf, size_t size)
{
    DASSERT(fd == TWAI_VFS_FD);
    ssize_t sent = 0;
    const struct can_frame *data = (const struct can_frame *)buf;
    size /= sizeof(struct can_frame);
    while (size)
    {
        if (twai_hal_check_state_flags(&twai_context, TWAI_HAL_STATE_FLAG_BUS_OFF))
        {
            twai_hal_start_bus_recovery(&twai_context);
            twai_flush_tx_queue();
            break;
        }
        else if (!twai_hal_check_state_flags(&twai_context, TWAI_HAL_STATE_FLAG_RUNNING))
        {
            break;
        }

        twai_message_t tx_frame;
        twai_hal_frame_t hal_frame;
        bzero(&tx_frame, sizeof(twai_message_t));
        tx_frame.identifier = data->can_id;
        tx_frame.extd = data->can_eff;
        tx_frame.rtr = data->can_rtr;
        tx_frame.data_length_code = data->can_dlc;
        memcpy(tx_frame.data, data->data, data->can_dlc);
        twai_hal_format_frame(&tx_frame, &hal_frame);
        if (xQueueSend(twai_tx_queue_handle, &hal_frame, 0) == pdTRUE)
        {
            {
                AtomicHolder h(&twai_stats_lock);
                twai_stats.tx_pending++;
                twai_stats.tx_processed++;
            }
            // If the bus is running and the TX buffer is not occupied we can
            // start the TX from here.
            if (twai_hal_check_state_flags(&twai_context, TWAI_HAL_STATE_FLAG_RUNNING) &&
                !twai_hal_check_state_flags(&twai_context, TWAI_HAL_STATE_FLAG_TX_BUFF_OCCUPIED) &&
                xQueueReceive(twai_tx_queue_handle, &hal_frame, 0) == pdTRUE)
            {
                twai_hal_set_tx_buffer_and_transmit(&twai_context, &hal_frame);
            }
            sent++;
            size--;
        }
        else
        {
            // No space in the TX queue
            break;
        }
    }
    if (!sent)
    {
        errno = EWOULDBLOCK;
        return -1;
    }
    return sent * sizeof(struct can_frame);
}

/// VFS interface helper for read()
///
/// @param fd is the file descriptor being read from.
/// @param buf is the buffer to write into.
/// @param size is the size of the buffer.
/// @return number of bytes read or -1 if there is the read would be a
/// blocking operation.
static ssize_t twai_vfs_read(int fd, void *buf, size_t size)
{
    DASSERT(fd == TWAI_VFS_FD);

    ssize_t received = 0;
    struct can_frame *data = (struct can_frame *)buf;
    size /= sizeof(struct can_frame);
    while (size)
    {
        twai_hal_frame_t hal_frame;
        memset(&hal_frame, 0, sizeof(twai_hal_frame_t));
        if (xQueueReceive(twai_rx_queue_handle, &hal_frame, 0) != pdTRUE)
        {
            // no frames available to receive
            break;
        }
        {
            AtomicHolder h(&twai_stats_lock);
            twai_stats.rx_pending--;
            twai_stats.rx_processed++;
        }
        twai_message_t rx_frame;
        twai_hal_parse_frame(&hal_frame, &rx_frame);
        memcpy(data->data, rx_frame.data, TWAI_FRAME_MAX_DLC);
        data->can_dlc = rx_frame.data_length_code;
        data->can_id = rx_frame.identifier;
        data->can_eff = rx_frame.extd;
        data->can_rtr = rx_frame.rtr;
        size--;
        received++;
        data++;
    }
    if (!received)
    {
        errno = EWOULDBLOCK;
        return -1;
    }

    return received * sizeof(struct can_frame);
}

/// VFS interface helper for select()
///
/// @param nfds is the number of FDs being checked.
/// @param readfds is the set of FDs being checked for ready to read.
/// @param writefds is the set of FDs being checked for ready to write.
/// @param exceptfds is the set of FDs being checked for exception.
/// @param sem is the semaphore to use for waking up the select() call.
/// @param end_select_args is any arguments to pass into vfs_end_select().
/// @return ESP_OK for success.
static esp_err_t twai_vfs_start_select(int nfds, fd_set *readfds
                                     , fd_set *writefds, fd_set *exceptfds
                                     , esp_vfs_select_sem_t sem
#if ESP_IDF_VERSION >= ESP_IDF_VERSION_VAL(4,0,0)
                                     , void **end_select_args
#endif
)
{
    HASSERT(nfds >= 1);
#if ESP_IDF_VERSION >= ESP_IDF_VERSION_VAL(4,0,0)
    *end_select_args = nullptr;
#endif
    twai_select_sem = sem;
    twai_select_pending = 1;

    return ESP_OK;
}

/// VFS interface helper invoked when select() is woken up.
///
/// @param end_select_args is any arguments provided in vfs_start_select().
/// @return ESP_OK for success.
#if ESP_IDF_VERSION >= ESP_IDF_VERSION_VAL(4,0,0)
static esp_err_t twai_vfs_end_select(void *end_select_args)
#else
static void twai_vfs_end_select()
#endif
{
    twai_select_pending = 0;
#if ESP_IDF_VERSION >= ESP_IDF_VERSION_VAL(4,0,0)
    return ESP_OK;
#endif
}

/// VFS adapter for fcntl(fd, cmd, arg).
///
/// @param fd to operate on.
/// @param cmd to be executed.
/// @param arg arg to be used for the operation.
///
/// This method is currently a NO-OP.
///
/// @return zero upon success, negative value with errno for failure.
#if ESP_IDF_VERSION >= ESP_IDF_VERSION_VAL(4,0,0)
static int twai_vfs_fcntl(int fd, int cmd, int arg)
#else
static int twai_vfs_fcntl(int fd, int cmd, va_list arg)
#endif
{
    DASSERT(fd == TWAI_VFS_FD);

    // NO OP

    return 0;
}

/// Interrupt routine that processing events raised by the low-level TWAI
/// driver.
///
/// @param arg Unused
static IRAM_ATTR void twai_isr(void *arg)
{
    BaseType_t wakeup = pdFALSE;
    uint32_t events = twai_hal_decode_interrupt_events(&twai_context);
    bool is_rx = (events & TWAI_HAL_EVENT_RX_BUFF_FRAME);
    bool is_tx = (events & TWAI_HAL_EVENT_TX_BUFF_FREE);

    AtomicHolder h(&twai_stats_lock);

    if (is_rx)
    {
        uint32_t msg_count = twai_hal_get_rx_msg_count(&twai_context);
        for (int i = 0; i < msg_count; i++)
        {
            twai_hal_frame_t frame;
            twai_hal_read_rx_buffer_and_clear(&twai_context, &frame);
            if (frame.dlc > TWAI_FRAME_MAX_DLC)
            {
                twai_stats.rx_discard_count++;
            }
            else if (xQueueSendFromISR(twai_rx_queue_handle, &frame, &wakeup) == pdTRUE)
            {
                twai_stats.rx_pending++;
            }
            else
            {
                twai_stats.rx_overrun_count++;
            }
        }
    }

    if (is_tx)
    {
        twai_stats.tx_pending--;
        if (twai_hal_check_last_tx_successful(&twai_context))
        {
            twai_stats.tx_success_count++;
        }
        else
        {
            twai_stats.tx_failed_count++;
        }

        twai_hal_frame_t tx_frame;
        if (xQueueReceiveFromISR(twai_tx_queue_handle, &tx_frame, &wakeup) == pdTRUE)
        {
            twai_hal_set_tx_buffer_and_transmit(&twai_context, &tx_frame);
        }
    }

    if (events & TWAI_HAL_EVENT_BUS_RECOV_CPLT)
    {
        twai_hal_start(&twai_context, TWAI_MODE_NORMAL);
    }
    if (events & TWAI_HAL_EVENT_BUS_ERR)
    {
        twai_stats.bus_error_count++;
    }
    if (events & TWAI_HAL_EVENT_ARB_LOST)
    {
        twai_stats.arb_lost_count++;
    }

    if ((is_rx || is_tx) && twai_select_pending)
    {
        esp_vfs_select_triggered_isr(twai_select_sem, &wakeup);
    }


// In IDF v4.3 the portYIELD_FROM_ISR macro was extended to take the value of
// the wakeup flag and if true will yield as expected otherwise it is mostly a
// no-op.
#if ESP_IDF_VERSION <= ESP_IDF_VERSION_VAL(4,2,0)
    if (wakeup == pdTRUE)
    {
        portYIELD_FROM_ISR();
    }
#else
    portYIELD_FROM_ISR(wakeup);
#endif // ESP_IDF_VERSION > 4.2.0
}

/// Periodic TWAI statistics reporting task.
///
/// @param param (unused)
static void *report_stats(void *param)
{
    while (twai_is_configured)
    {
        // local copy of the stats for reporting.
        twai_driver_stats stats;
        {
            AtomicHolder h(&twai_stats_lock);
            stats = twai_stats;
        }

        LOG(INFO
          , "[TWAI] RX:%d (pending:%d,overrun:%d,discard:%d)"
            " TX:%d (pending:%d,suc:%d,fail:%d)"
            " bus (arb-err:%d,err:%d,state:%s)"
          , stats.rx_processed, stats.rx_pending, stats.rx_overrun_count
          , stats.rx_discard_count, stats.tx_processed, stats.tx_pending
          , stats.tx_success_count, stats.tx_failed_count
          , stats.arb_lost_count, stats.bus_error_count
          , twai_hal_check_state_flags(&twai_context, TWAI_HAL_STATE_FLAG_RUNNING) ? "Running"
          : twai_hal_check_state_flags(&twai_context, TWAI_HAL_STATE_FLAG_RECOVERING) ? "Recovering"
          : twai_hal_check_state_flags(&twai_context, TWAI_HAL_STATE_FLAG_ERR_WARN) ? "Err-Warn"
          : twai_hal_check_state_flags(&twai_context, TWAI_HAL_STATE_FLAG_ERR_PASSIVE) ? "Err-Pasv"
          : "Bus Off");

        // delay until the next reporting interval, this is being used instead
        // of vTaskDelay to allow early wake up in the case of shutdown of the
        // TWAI driver.
        ulTaskNotifyTake(pdTRUE, STATUS_PRINT_INTERVAL);
    }
    return nullptr;
}

static inline void configure_twai_gpio(gpio_num_t tx, gpio_num_t rx)
{
    LOG(VERBOSE, "[TWAI] Configuring TWAI TX pin: %d", tx);
    gpio_set_pull_mode(tx, GPIO_FLOATING);
    gpio_matrix_out(tx, TWAI_TX_SIGNAL_IDX, false, false);
    gpio_pad_select_gpio(tx);

    LOG(VERBOSE, "[TWAI] Configuring TWAI RX pin: %d", rx);
    gpio_set_pull_mode(rx, GPIO_FLOATING);
    gpio_set_direction(rx, GPIO_MODE_INPUT);
    gpio_matrix_in(rx, TWAI_RX_SIGNAL_IDX, false);
    gpio_pad_select_gpio(rx);
}

static inline void create_twai_buffers()
{
    LOG(VERBOSE, "[TWAI] Creating TWAI TX queue: %d"
      , config_can_tx_buffer_size());
<<<<<<< HEAD

    twai_tx_queue_handle =
        xQueueCreate(config_can_tx_buffer_size(), sizeof(twai_hal_frame_t));
    HASSERT(twai_tx_queue_handle != nullptr);

    LOG(VERBOSE, "[TWAI] Creating TWAI RX queue: %d"
      , config_can_rx_buffer_size());
    twai_rx_queue_handle =
        xQueueCreate(config_can_rx_buffer_size(), sizeof(twai_hal_frame_t));
=======
    twai_tx_queue_buf =
        heap_caps_calloc(config_can_tx_buffer_size(), sizeof(twai_hal_frame_t),
                         MALLOC_CAP_INTERNAL | MALLOC_CAP_8BIT);
    HASSERT(twai_tx_queue_buf != nullptr);
    twai_tx_queue_handle =
        xQueueCreateStatic(config_can_tx_buffer_size(),
                           sizeof(twai_hal_frame_t),
                           static_cast<uint8_t *>(twai_tx_queue_buf),
                           &twai_tx_static_queue);
    HASSERT(twai_tx_queue_handle != nullptr);
    LOG(VERBOSE, "[TWAI] Creating TWAI RX queue: %d"
      , config_can_rx_buffer_size());
    twai_rx_queue_buf =
        heap_caps_calloc(config_can_rx_buffer_size() * 2,
                         sizeof(twai_hal_frame_t),
                         MALLOC_CAP_INTERNAL | MALLOC_CAP_8BIT);
    HASSERT(twai_tx_queue_buf != nullptr);
    twai_rx_queue_handle =
        xQueueCreateStatic(config_can_rx_buffer_size() * 2,
                           sizeof(twai_hal_frame_t),
                           static_cast<uint8_t *>(twai_rx_queue_buf),
                           &twai_rx_static_queue);
>>>>>>> 72d59453
    HASSERT(twai_rx_queue_handle != nullptr);
}

static inline void initialize_twai()
{
    periph_module_reset(TWAI_PERIPHERAL);
    periph_module_enable(TWAI_PERIPHERAL);
    HASSERT(twai_hal_init(&twai_context));
    twai_timing_config_t timingCfg = TWAI_TIMING_CONFIG_125KBITS();
    twai_filter_config_t filterCfg = TWAI_FILTER_CONFIG_ACCEPT_ALL();
    LOG(VERBOSE, "[TWAI] Initiailizing TWAI peripheral");
    twai_hal_configure(&twai_context, &timingCfg, &filterCfg
                     , TWAI_DEFAULT_INTERRUPTS, 0);
    LOG(VERBOSE, "[TWAI] Allocating TWAI ISR");
    ESP_ERROR_CHECK(
        esp_intr_alloc(TWAI_ISR_SOURCE, TWAI_ISR_FLAGS, twai_isr, NULL
                     , &twai_isr_handle));
}

// Constructor.
Esp32Twai::Esp32Twai(const char *vfsPath, int rxPin, int txPin, bool report)
    : vfsPath_(vfsPath), rxPin_((gpio_num_t)rxPin), txPin_((gpio_num_t)txPin)
    , reportStats_(report)
{
    HASSERT(GPIO_IS_VALID_GPIO(rxPin));
    HASSERT(GPIO_IS_VALID_OUTPUT_GPIO(txPin));
}

// Destructor.
Esp32Twai::~Esp32Twai()
{
    if (vfs_is_registered)
    {
        ESP_ERROR_CHECK(esp_vfs_unregister(vfsPath_));
    }

    if (twai_is_configured)
    {
        ESP_ERROR_CHECK(esp_intr_free(twai_isr_handle));
        twai_hal_deinit(&twai_context);
        twai_is_configured = false;
        xTaskNotifyGive(status_thread_handle);
        vQueueDelete(twai_tx_queue_handle);
        vQueueDelete(twai_rx_queue_handle);
<<<<<<< HEAD
=======
        heap_caps_free(twai_tx_queue_buf);
        heap_caps_free(twai_rx_queue_buf);
>>>>>>> 72d59453
    }
}

// Initializes the VFS adapter and TWAI driver
void Esp32Twai::hw_init()
{
    esp_vfs_t vfs;
    memset(&vfs, 0, sizeof(esp_vfs_t));
    vfs.write = twai_vfs_write;
    vfs.read = twai_vfs_read;
    vfs.open = twai_vfs_open;
    vfs.close = twai_vfs_close;
    vfs.fcntl = twai_vfs_fcntl;
    vfs.start_select = twai_vfs_start_select;
    vfs.end_select = twai_vfs_end_select;
    vfs.flags = ESP_VFS_FLAG_DEFAULT;
    ESP_ERROR_CHECK(esp_vfs_register(vfsPath_, &vfs, this));
    vfs_is_registered = true;

    configure_twai_gpio(txPin_, rxPin_);
    create_twai_buffers();
    initialize_twai();

    twai_is_configured = true;
    if (reportStats_)
    {
        os_thread_create(&status_thread_handle, "TWAI-STATS", 0, 0,
                         report_stats, nullptr);
    }
}

#endif // ESP32<|MERGE_RESOLUTION|>--- conflicted
+++ resolved
@@ -45,24 +45,6 @@
 #include <esp_intr_alloc.h>
 #include <freertos/FreeRTOS.h>
 #include <freertos/queue.h>
-<<<<<<< HEAD
-
-#if __has_include(<esp_idf_version.h>)
-#include <esp_idf_version.h>
-#else
-#include <esp_system.h>
-
-#ifndef ESP_IDF_VERSION
-#define ESP_IDF_VERSION 0
-#endif
-
-#ifndef ESP_IDF_VERSION_VAL
-#define ESP_IDF_VERSION_VAL(a,b,c) 1
-#endif
-
-#endif
-=======
->>>>>>> 72d59453
 
 #include "can_frame.h"
 #include "can_ioctl.h"
@@ -141,31 +123,9 @@
 
 /// TWAI TX queue handle.
 static QueueHandle_t twai_tx_queue_handle;
-<<<<<<< HEAD
 
 /// TWAI RX queue handle.
 static QueueHandle_t twai_rx_queue_handle;
-=======
-
-/// TWAI TX queue backing buffer allocated using only internal memory and 8-bit
-/// access mode.
-static void *twai_tx_queue_buf;
-
-/// TWAI TX queue for frames received that have not yet been received from the
-/// OpenMRN stack but have not yet been transmitted.
-static StaticQueue_t twai_tx_static_queue;
-
-/// TWAI RX queue handle.
-static QueueHandle_t twai_rx_queue_handle;
-
-/// TWAI RX queue backing buffer allocated using only internal memory and 8-bit
-/// access mode.
-static void *twai_rx_queue_buf;
-
-/// TWAI RX queue for frames received that have not yet been transfered to the
-/// OpenMRN stack.
-static StaticQueue_t twai_rx_static_queue;
->>>>>>> 72d59453
 
 /// TWAI driver runtime statistics holders.
 typedef struct 
@@ -227,46 +187,20 @@
 /// there is a change in @ref twai_tx_queue_handle or @ref twai_rx_queue_handle.
 static volatile uint32_t twai_select_pending;
 
-<<<<<<< HEAD
 /// Flushes all frames in @ref twai_tx_queue_handle.
 static inline void twai_flush_tx_queue()
 {
     AtomicHolder h(&twai_stats_lock);
     xQueueReset(twai_tx_queue_handle);
     twai_stats.tx_pending = 0;
-=======
-#if INCLUDE_VFS_IOCTL_SUPPORT
-/// Spinlock protecting the ioctl @ref Notifiable objects below.
-static SemaphoreHandle_t twai_ioctl_spinlock;
-
-/// @ref Notifable object used to wakeup when there is room for at least one
-/// frame in @ref twai_tx_queue_handle.
-static Notifiable *twai_tx_notifiable = nullptr;
-
-/// @ref Notifable object used to wakeup when there is at least one frame
-/// available in @ref twai_rx_queue.
-static Notifiable *twai_rx_notifiable = nullptr;
-#endif // INCLUDE_VFS_IOCTL_SUPPORT
-
-/// Flushes all frames in @ref twai_tx_queue_handle.
-static inline void twai_flush_tx_queue()
-{
-    xQueueReset(twai_tx_queue_handle);
-    twai_tx_pending = 0;
->>>>>>> 72d59453
 }
 
 /// Flushes all frames in @ref twai_rx_queue_handle.
 static inline void twai_flush_rx_queue()
 {
-<<<<<<< HEAD
     AtomicHolder h(&twai_stats_lock);
     xQueueReset(twai_rx_queue_handle);
     twai_stats.rx_pending = 0;
-=======
-    xQueueReset(twai_rx_queue_handle);
-    twai_rx_pending = 0;
->>>>>>> 72d59453
 }
 
 /// VFS adapter for open(path, flags, mode).
@@ -631,7 +565,6 @@
 {
     LOG(VERBOSE, "[TWAI] Creating TWAI TX queue: %d"
       , config_can_tx_buffer_size());
-<<<<<<< HEAD
 
     twai_tx_queue_handle =
         xQueueCreate(config_can_tx_buffer_size(), sizeof(twai_hal_frame_t));
@@ -641,30 +574,6 @@
       , config_can_rx_buffer_size());
     twai_rx_queue_handle =
         xQueueCreate(config_can_rx_buffer_size(), sizeof(twai_hal_frame_t));
-=======
-    twai_tx_queue_buf =
-        heap_caps_calloc(config_can_tx_buffer_size(), sizeof(twai_hal_frame_t),
-                         MALLOC_CAP_INTERNAL | MALLOC_CAP_8BIT);
-    HASSERT(twai_tx_queue_buf != nullptr);
-    twai_tx_queue_handle =
-        xQueueCreateStatic(config_can_tx_buffer_size(),
-                           sizeof(twai_hal_frame_t),
-                           static_cast<uint8_t *>(twai_tx_queue_buf),
-                           &twai_tx_static_queue);
-    HASSERT(twai_tx_queue_handle != nullptr);
-    LOG(VERBOSE, "[TWAI] Creating TWAI RX queue: %d"
-      , config_can_rx_buffer_size());
-    twai_rx_queue_buf =
-        heap_caps_calloc(config_can_rx_buffer_size() * 2,
-                         sizeof(twai_hal_frame_t),
-                         MALLOC_CAP_INTERNAL | MALLOC_CAP_8BIT);
-    HASSERT(twai_tx_queue_buf != nullptr);
-    twai_rx_queue_handle =
-        xQueueCreateStatic(config_can_rx_buffer_size() * 2,
-                           sizeof(twai_hal_frame_t),
-                           static_cast<uint8_t *>(twai_rx_queue_buf),
-                           &twai_rx_static_queue);
->>>>>>> 72d59453
     HASSERT(twai_rx_queue_handle != nullptr);
 }
 
@@ -709,11 +618,6 @@
         xTaskNotifyGive(status_thread_handle);
         vQueueDelete(twai_tx_queue_handle);
         vQueueDelete(twai_rx_queue_handle);
-<<<<<<< HEAD
-=======
-        heap_caps_free(twai_tx_queue_buf);
-        heap_caps_free(twai_rx_queue_buf);
->>>>>>> 72d59453
     }
 }
 
